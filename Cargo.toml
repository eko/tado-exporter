--- conflicted
+++ resolved
@@ -12,12 +12,7 @@
 reqwest = { version = "0.12.9", features = ["json"] }
 serde = "1.0.215"
 serde_derive = "1.0.123"
-<<<<<<< HEAD
-serde_json = "1.0.132"
-=======
 serde_json = "1.0.133"
-ticker = "0.1.1"
->>>>>>> a2beb668
 log = "0.4.22"
 env_logger = "0.11.5"
 openssl = { version = "0.10.68", features = ["vendored"] }
