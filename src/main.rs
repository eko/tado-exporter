--- conflicted
+++ resolved
@@ -48,12 +48,8 @@
 
         let ticker = Ticker::new(0.., Duration::from_secs(config.ticker));
         for _ in ticker {
-<<<<<<< HEAD
             metrics::set_zones(tado_client.retrieve_zones().await);
             metrics::set_weather(tado_client.retrieve_weather().await);
-=======
-            metrics::set(tado_client.retrieve().await);
->>>>>>> b44649ae
         }
     });
 }